--- conflicted
+++ resolved
@@ -5,14 +5,13 @@
   video = 'VIDEO'
 }
 
-<<<<<<< HEAD
 export interface ExifInfo {
   description?: string;
-=======
+}
+
 export enum AlbumType {
   album = 'ALBUM',
   individual = 'INDIVIDUAL'
->>>>>>> 01812fb4
 }
 
 export interface Asset {
