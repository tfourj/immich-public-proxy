--- conflicted
+++ resolved
@@ -1,10 +1,6 @@
 {
   "name": "immich-public-proxy",
-<<<<<<< HEAD
-  "version": "1.0.3",
-=======
-  "version": "1.14.2",
->>>>>>> d67a2107
+  "version": "1.0.4",
   "scripts": {
     "dev": "ts-node src/index.ts",
     "build": "npx tsc",
