--- conflicted
+++ resolved
@@ -1,10 +1,6 @@
 {
   "name": "immich-public-proxy",
-<<<<<<< HEAD
-  "version": "1.0.2",
-=======
-  "version": "1.14.0",
->>>>>>> 5fe0e67e
+  "version": "1.0.3",
   "scripts": {
     "dev": "ts-node src/index.ts",
     "build": "npx tsc",
